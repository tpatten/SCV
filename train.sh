--- conflicted
+++ resolved
@@ -7,8 +7,4 @@
 
 #python -u train.py --name scv-kitti --stage kitti --validation kitti --output outputs/kitti --num_steps 120000 --lr 0.00025 --image_size 288 960 --wdecay 0.0001 --gpus 0 1 --num_k 8 --batch_size 4 --iters 8 --val_freq 10000 --print_freq 100 --checkpoint outputs/sintel/scv-sintel.pth
 
-<<<<<<< HEAD
-python3 -u train.py --name scv-awi --stage awi --validation awi --output outputs/awi --num_steps 120000 --lr 0.00025 --image_size 600 1232 --wdecay 0.0001 --gpus 0 --num_k 8 --batch_size 4 --iters 8 --val_freq 100 --print_freq 100 --checkpoint outputs/sintel/scv-sintel.pth #--wandb
-=======
-python3 -u train.py --name scv-awi --stage awi --validation awi --output outputs/awi --num_steps 120000 --lr 0.00025 --image_size 600 1232 --wdecay 0.0001 --gpus 0 --num_k 8 --batch_size 2 --iters 8 --val_freq 10000 --print_freq 1 --restore_ckpt checkpoints/quarter/scv-sintel.pth
->>>>>>> 3e576cb8
+python3 -u train.py --name scv-awi --stage awi --validation awi --output outputs/awi --num_steps 120000 --lr 0.00025 --image_size 600 1232 --wdecay 0.0001 --gpus 0 --num_k 8 --batch_size 4 --iters 8 --val_freq 100 --print_freq 100 --checkpoint outputs/sintel/scv-sintel.pth #--wandb